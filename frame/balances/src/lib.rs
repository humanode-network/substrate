// This file is part of Substrate.

// Copyright (C) 2017-2021 Parity Technologies (UK) Ltd.
// SPDX-License-Identifier: Apache-2.0

// Licensed under the Apache License, Version 2.0 (the "License");
// you may not use this file except in compliance with the License.
// You may obtain a copy of the License at
//
// 	http://www.apache.org/licenses/LICENSE-2.0
//
// Unless required by applicable law or agreed to in writing, software
// distributed under the License is distributed on an "AS IS" BASIS,
// WITHOUT WARRANTIES OR CONDITIONS OF ANY KIND, either express or implied.
// See the License for the specific language governing permissions and
// limitations under the License.

//! # Balances Pallet
//!
//! The Balances pallet provides functionality for handling accounts and balances.
//!
//! - [`Config`]
//! - [`Call`]
//! - [`Pallet`]
//!
//! ## Overview
//!
//! The Balances pallet provides functions for:
//!
//! - Getting and setting free balances.
//! - Retrieving total, reserved and unreserved balances.
//! - Repatriating a reserved balance to a beneficiary account that exists.
//! - Transferring a balance between accounts (when not reserved).
//! - Slashing an account balance.
//! - Account creation and removal.
//! - Managing total issuance.
//! - Setting and managing locks.
//!
//! ### Terminology
//!
//! - **Existential Deposit:** The minimum balance required to create or keep an account open. This prevents
//!   "dust accounts" from filling storage. When the free plus the reserved balance (i.e. the total balance)
//!   fall below this, then the account is said to be dead; and it loses its functionality as well as any
//!   prior history and all information on it is removed from the chain's state.
//!   No account should ever have a total balance that is strictly between 0 and the existential
//!   deposit (exclusive). If this ever happens, it indicates either a bug in this pallet or an
//!   erroneous raw mutation of storage.
//!
//! - **Total Issuance:** The total number of units in existence in a system.
//!
//! - **Reaping an account:** The act of removing an account by resetting its nonce. Happens after its
//! total balance has become zero (or, strictly speaking, less than the Existential Deposit).
//!
//! - **Free Balance:** The portion of a balance that is not reserved. The free balance is the only
//!   balance that matters for most operations.
//!
//! - **Reserved Balance:** Reserved balance still belongs to the account holder, but is suspended.
//!   Reserved balance can still be slashed, but only after all the free balance has been slashed.
//!
//! - **Imbalance:** A condition when some funds were credited or debited without equal and opposite accounting
//! (i.e. a difference between total issuance and account balances). Functions that result in an imbalance will
//! return an object of the `Imbalance` trait that can be managed within your runtime logic. (If an imbalance is
//! simply dropped, it should automatically maintain any book-keeping such as total issuance.)
//!
//! - **Lock:** A freeze on a specified amount of an account's free balance until a specified block number. Multiple
//! locks always operate over the same funds, so they "overlay" rather than "stack".
//!
//! ### Implementations
//!
//! The Balances pallet provides implementations for the following traits. If these traits provide the functionality
//! that you need, then you can avoid coupling with the Balances pallet.
//!
//! - [`Currency`](frame_support::traits::Currency): Functions for dealing with a
//! fungible assets system.
//! - [`ReservableCurrency`](frame_support::traits::ReservableCurrency):
//! Functions for dealing with assets that can be reserved from an account.
//! - [`LockableCurrency`](frame_support::traits::LockableCurrency): Functions for
//! dealing with accounts that allow liquidity restrictions.
//! - [`Imbalance`](frame_support::traits::Imbalance): Functions for handling
//! imbalances between total issuance in the system and account balances. Must be used when a function
//! creates new funds (e.g. a reward) or destroys some funds (e.g. a system fee).
//!
//! ## Interface
//!
//! ### Dispatchable Functions
//!
//! - `transfer` - Transfer some liquid free balance to another account.
//! - `set_balance` - Set the balances of a given account. The origin of this call must be root.
//!
//! ## Usage
//!
//! The following examples show how to use the Balances pallet in your custom pallet.
//!
//! ### Examples from the FRAME
//!
//! The Contract pallet uses the `Currency` trait to handle gas payment, and its types inherit from `Currency`:
//!
//! ```
//! use frame_support::traits::Currency;
//! # pub trait Config: frame_system::Config {
//! # 	type Currency: Currency<Self::AccountId>;
//! # }
//!
//! pub type BalanceOf<T> = <<T as Config>::Currency as Currency<<T as frame_system::Config>::AccountId>>::Balance;
//! pub type NegativeImbalanceOf<T> = <<T as Config>::Currency as Currency<<T as frame_system::Config>::AccountId>>::NegativeImbalance;
//!
//! # fn main() {}
//! ```
//!
//! The Staking pallet uses the `LockableCurrency` trait to lock a stash account's funds:
//!
//! ```
//! use frame_support::traits::{WithdrawReasons, LockableCurrency};
//! use sp_runtime::traits::Bounded;
//! pub trait Config: frame_system::Config {
//! 	type Currency: LockableCurrency<Self::AccountId, Moment=Self::BlockNumber>;
//! }
//! # struct StakingLedger<T: Config> {
//! # 	stash: <T as frame_system::Config>::AccountId,
//! # 	total: <<T as Config>::Currency as frame_support::traits::Currency<<T as frame_system::Config>::AccountId>>::Balance,
//! # 	phantom: std::marker::PhantomData<T>,
//! # }
//! # const STAKING_ID: [u8; 8] = *b"staking ";
//!
//! fn update_ledger<T: Config>(
//! 	controller: &T::AccountId,
//! 	ledger: &StakingLedger<T>
//! ) {
//! 	T::Currency::set_lock(
//! 		STAKING_ID,
//! 		&ledger.stash,
//! 		ledger.total,
//! 		WithdrawReasons::all()
//! 	);
//! 	// <Ledger<T>>::insert(controller, ledger); // Commented out as we don't have access to Staking's storage here.
//! }
//! # fn main() {}
//! ```
//!
//! ## Genesis config
//!
//! The Balances pallet depends on the [`GenesisConfig`].
//!
//! ## Assumptions
//!
//! * Total issued balanced of all accounts should be less than `Config::Balance::max_value()`.

#![cfg_attr(not(feature = "std"), no_std)]

#[macro_use]
mod tests;
mod tests_local;
mod tests_composite;
mod tests_reentrancy;
mod benchmarking;
pub mod weights;

use sp_std::prelude::*;
use sp_std::{cmp, result, mem, fmt::Debug, ops::BitOr};
use codec::{Codec, Encode, Decode};
use frame_support::{
	ensure,
	traits::{
		Currency, OnUnbalanced, TryDrop, StoredMap,
		WithdrawReasons, LockIdentifier, LockableCurrency, ExistenceRequirement,
		Imbalance, SignedImbalance, ReservableCurrency, Get, ExistenceRequirement::KeepAlive,
		ExistenceRequirement::AllowDeath,
		tokens::{fungible, DepositConsequence, WithdrawConsequence, BalanceStatus as Status}
	}
};
#[cfg(feature = "std")]
use frame_support::traits::GenesisBuild;
use sp_runtime::{
	RuntimeDebug, DispatchResult, DispatchError,
	traits::{
		Zero, AtLeast32BitUnsigned, StaticLookup, CheckedAdd, CheckedSub,
		MaybeSerializeDeserialize, Saturating, Bounded, StoredMapError,
	},
};
use frame_system as system;
pub use self::imbalances::{PositiveImbalance, NegativeImbalance};
pub use weights::WeightInfo;

pub use pallet::*;

#[frame_support::pallet]
pub mod pallet {
	use frame_support::pallet_prelude::*;
	use frame_system::pallet_prelude::*;
	use super::*;

	#[pallet::config]
	pub trait Config<I: 'static = ()>: frame_system::Config {
		/// The balance of an account.
		type Balance: Parameter + Member + AtLeast32BitUnsigned + Codec + Default + Copy +
			MaybeSerializeDeserialize + Debug;

		/// Handler for the unbalanced reduction when removing a dust account.
		type DustRemoval: OnUnbalanced<NegativeImbalance<Self, I>>;

		/// The overarching event type.
		type Event: From<Event<Self, I>> + IsType<<Self as frame_system::Config>::Event>;

		/// The minimum amount required to keep an account open.
		#[pallet::constant]
		type ExistentialDeposit: Get<Self::Balance>;

		/// The means of storing the balances of an account.
		type AccountStore: StoredMap<Self::AccountId, AccountData<Self::Balance>>;

		/// Weight information for extrinsics in this pallet.
		type WeightInfo: WeightInfo;

		/// The maximum number of locks that should exist on an account.
		/// Not strictly enforced, but used for weight estimation.
		type MaxLocks: Get<u32>;
	}

	#[pallet::pallet]
	#[pallet::generate_store(pub(super) trait Store)]
	pub struct Pallet<T, I=()>(PhantomData<(T, I)>);

	#[pallet::hooks]
	impl<T: Config<I>, I: 'static> Hooks<BlockNumberFor<T>> for Pallet<T, I> {
	}

	#[pallet::call]
	impl<T: Config<I>, I: 'static> Pallet<T, I> {
		/// Transfer some liquid free balance to another account.
		///
		/// `transfer` will set the `FreeBalance` of the sender and receiver.
		/// It will decrease the total issuance of the system by the `TransferFee`.
		/// If the sender's account is below the existential deposit as a result
		/// of the transfer, the account will be reaped.
		///
		/// The dispatch origin for this call must be `Signed` by the transactor.
		///
		/// # <weight>
		/// - Dependent on arguments but not critical, given proper implementations for
		///   input config types. See related functions below.
		/// - It contains a limited number of reads and writes internally and no complex computation.
		///
		/// Related functions:
		///
		///   - `ensure_can_withdraw` is always called internally but has a bounded complexity.
		///   - Transferring balances to accounts that did not exist before will cause
		///      `T::OnNewAccount::on_new_account` to be called.
		///   - Removing enough funds from an account will trigger `T::DustRemoval::on_unbalanced`.
		///   - `transfer_keep_alive` works the same way as `transfer`, but has an additional
		///     check that the transfer will not kill the origin account.
		/// ---------------------------------
		/// - Base Weight: 73.64 µs, worst case scenario (account created, account removed)
		/// - DB Weight: 1 Read and 1 Write to destination account
		/// - Origin account is already in memory, so no DB operations for them.
		/// # </weight>
		#[pallet::weight(T::WeightInfo::transfer())]
		pub fn transfer(
			origin: OriginFor<T>,
			dest: <T::Lookup as StaticLookup>::Source,
			#[pallet::compact] value: T::Balance,
		) -> DispatchResultWithPostInfo {
			let transactor = ensure_signed(origin)?;
			let dest = T::Lookup::lookup(dest)?;
			<Self as Currency<_>>::transfer(&transactor, &dest, value, ExistenceRequirement::AllowDeath)?;
			Ok(().into())
		}

		/// Set the balances of a given account.
		///
		/// This will alter `FreeBalance` and `ReservedBalance` in storage. it will
		/// also decrease the total issuance of the system (`TotalIssuance`).
		/// If the new free or reserved balance is below the existential deposit,
		/// it will reset the account nonce (`frame_system::AccountNonce`).
		///
		/// The dispatch origin for this call is `root`.
		///
		/// # <weight>
		/// - Independent of the arguments.
		/// - Contains a limited number of reads and writes.
		/// ---------------------
		/// - Base Weight:
		///     - Creating: 27.56 µs
		///     - Killing: 35.11 µs
		/// - DB Weight: 1 Read, 1 Write to `who`
		/// # </weight>
		#[pallet::weight(
			T::WeightInfo::set_balance_creating() // Creates a new account.
				.max(T::WeightInfo::set_balance_killing()) // Kills an existing account.
		)]
		pub(super) fn set_balance(
			origin: OriginFor<T>,
			who: <T::Lookup as StaticLookup>::Source,
			#[pallet::compact] new_free: T::Balance,
			#[pallet::compact] new_reserved: T::Balance,
		) -> DispatchResultWithPostInfo {
			ensure_root(origin)?;
			let who = T::Lookup::lookup(who)?;
			let existential_deposit = T::ExistentialDeposit::get();

			let wipeout = new_free + new_reserved < existential_deposit;
			let new_free = if wipeout { Zero::zero() } else { new_free };
			let new_reserved = if wipeout { Zero::zero() } else { new_reserved };

			let (free, reserved) = Self::mutate_account(&who, |account| {
				if new_free > account.free {
					mem::drop(PositiveImbalance::<T, I>::new(new_free - account.free));
				} else if new_free < account.free {
					mem::drop(NegativeImbalance::<T, I>::new(account.free - new_free));
				}

				if new_reserved > account.reserved {
					mem::drop(PositiveImbalance::<T, I>::new(new_reserved - account.reserved));
				} else if new_reserved < account.reserved {
					mem::drop(NegativeImbalance::<T, I>::new(account.reserved - new_reserved));
				}

				account.free = new_free;
				account.reserved = new_reserved;

				(account.free, account.reserved)
			})?;
			Self::deposit_event(Event::BalanceSet(who, free, reserved));
			Ok(().into())
		}

		/// Exactly as `transfer`, except the origin must be root and the source account may be
		/// specified.
		/// # <weight>
		/// - Same as transfer, but additional read and write because the source account is
		///   not assumed to be in the overlay.
		/// # </weight>
		#[pallet::weight(T::WeightInfo::force_transfer())]
		pub fn force_transfer(
			origin: OriginFor<T>,
			source: <T::Lookup as StaticLookup>::Source,
			dest: <T::Lookup as StaticLookup>::Source,
			#[pallet::compact] value: T::Balance,
		) -> DispatchResultWithPostInfo {
			ensure_root(origin)?;
			let source = T::Lookup::lookup(source)?;
			let dest = T::Lookup::lookup(dest)?;
			<Self as Currency<_>>::transfer(&source, &dest, value, ExistenceRequirement::AllowDeath)?;
			Ok(().into())
		}

		/// Same as the [`transfer`] call, but with a check that the transfer will not kill the
		/// origin account.
		///
		/// 99% of the time you want [`transfer`] instead.
		///
		/// [`transfer`]: struct.Pallet.html#method.transfer
		/// # <weight>
		/// - Cheaper than transfer because account cannot be killed.
		/// - Base Weight: 51.4 µs
		/// - DB Weight: 1 Read and 1 Write to dest (sender is in overlay already)
		/// #</weight>
		#[pallet::weight(T::WeightInfo::transfer_keep_alive())]
		pub fn transfer_keep_alive(
			origin: OriginFor<T>,
			dest: <T::Lookup as StaticLookup>::Source,
			#[pallet::compact] value: T::Balance,
		) -> DispatchResultWithPostInfo {
			let transactor = ensure_signed(origin)?;
			let dest = T::Lookup::lookup(dest)?;
			<Self as Currency<_>>::transfer(&transactor, &dest, value, KeepAlive)?;
			Ok(().into())
		}
	}

	#[pallet::event]
	#[pallet::generate_deposit(pub(super) fn deposit_event)]
	#[pallet::metadata(T::AccountId = "AccountId", T::Balance = "Balance")]
	pub enum Event<T: Config<I>, I: 'static = ()> {
		/// An account was created with some free balance. \[account, free_balance\]
		Endowed(T::AccountId, T::Balance),
		/// An account was removed whose balance was non-zero but below ExistentialDeposit,
		/// resulting in an outright loss. \[account, balance\]
		DustLost(T::AccountId, T::Balance),
		/// Transfer succeeded. \[from, to, value\]
		Transfer(T::AccountId, T::AccountId, T::Balance),
		/// A balance was set by root. \[who, free, reserved\]
		BalanceSet(T::AccountId, T::Balance, T::Balance),
		/// Some amount was deposited (e.g. for transaction fees). \[who, deposit\]
		Deposit(T::AccountId, T::Balance),
		/// Some balance was reserved (moved from free to reserved). \[who, value\]
		Reserved(T::AccountId, T::Balance),
		/// Some balance was unreserved (moved from reserved to free). \[who, value\]
		Unreserved(T::AccountId, T::Balance),
		/// Some balance was moved from the reserve of the first account to the second account.
		/// Final argument indicates the destination balance type.
		/// \[from, to, balance, destination_status\]
		ReserveRepatriated(T::AccountId, T::AccountId, T::Balance, Status),
	}

	/// Old name generated by `decl_event`.
	#[deprecated(note = "use `Event` instead")]
	pub type RawEvent<T, I = ()> = Event<T, I>;

	#[pallet::error]
	pub enum Error<T, I = ()> {
		/// Vesting balance too high to send value
		VestingBalance,
		/// Account liquidity restrictions prevent withdrawal
		LiquidityRestrictions,
		/// Got an overflow after adding
		Overflow,
		/// Balance too low to send value
		InsufficientBalance,
		/// Value too low to create account due to existential deposit
		ExistentialDeposit,
		/// Transfer/payment would kill account
		KeepAlive,
		/// A vesting schedule already exists for this account
		ExistingVestingSchedule,
		/// Beneficiary account must pre-exist
		DeadAccount,
	}

	/// The total units issued in the system.
	#[pallet::storage]
	#[pallet::getter(fn total_issuance)]
	pub type TotalIssuance<T: Config<I>, I: 'static = ()> = StorageValue<_, T::Balance, ValueQuery>;

	/// The balance of an account.
	///
	/// NOTE: This is only used in the case that this pallet is used to store balances.
	#[pallet::storage]
	pub type Account<T: Config<I>, I: 'static = ()> = StorageMap<
		_,
		Blake2_128Concat,
		T::AccountId,
		AccountData<T::Balance>,
		ValueQuery
	>;

	/// Any liquidity locks on some account balances.
	/// NOTE: Should only be accessed when setting, changing and freeing a lock.
	#[pallet::storage]
	#[pallet::getter(fn locks)]
	pub type Locks<T: Config<I>, I: 'static = ()> = StorageMap<
		_,
		Blake2_128Concat,
		T::AccountId,
		Vec<BalanceLock<T::Balance>>,
		ValueQuery
	>;

	/// Storage version of the pallet.
	///
	/// This is set to v2.0.0 for new networks.
	#[pallet::storage]
	pub(super) type StorageVersion<T: Config<I>, I: 'static = ()> = StorageValue<
		_,
		Releases,
		ValueQuery
	>;

	#[pallet::genesis_config]
	pub struct GenesisConfig<T: Config<I>, I: 'static = ()> {
		pub balances: Vec<(T::AccountId, T::Balance)>,
	}

	#[cfg(feature = "std")]
	impl<T: Config<I>, I: 'static> Default for GenesisConfig<T, I> {
		fn default() -> Self {
			Self {
				balances: Default::default(),
			}
		}
	}

	#[pallet::genesis_build]
	impl<T: Config<I>, I: 'static> GenesisBuild<T, I> for GenesisConfig<T, I> {
		fn build(&self) {
			let total = self.balances
				.iter()
				.fold(Zero::zero(), |acc: T::Balance, &(_, n)| acc + n);
			<TotalIssuance<T, I>>::put(total);

			<StorageVersion<T, I>>::put(Releases::V2_0_0);

			for (_, balance) in &self.balances {
				assert!(
					*balance >= <T as Config<I>>::ExistentialDeposit::get(),
					"the balance of any account should always be at least the existential deposit.",
				)
			}

			// ensure no duplicates exist.
			let endowed_accounts = self.balances.iter().map(|(x, _)| x).cloned().collect::<std::collections::BTreeSet<_>>();

			assert!(endowed_accounts.len() == self.balances.len(), "duplicate balances in genesis.");

			for &(ref who, free) in self.balances.iter() {
				assert!(T::AccountStore::insert(who, AccountData { free, ..Default::default() }).is_ok());
			}
		}
	}
}

#[cfg(feature = "std")]
impl<T: Config<I>, I: 'static> GenesisConfig<T, I> {
	/// Direct implementation of `GenesisBuild::build_storage`.
	///
	/// Kept in order not to break dependency.
	pub fn build_storage(&self) -> Result<sp_runtime::Storage, String> {
		<Self as GenesisBuild<T, I>>::build_storage(self)
	}

	/// Direct implementation of `GenesisBuild::assimilate_storage`.
	///
	/// Kept in order not to break dependency.
	pub fn assimilate_storage(
		&self,
		storage: &mut sp_runtime::Storage
	) -> Result<(), String> {
		<Self as GenesisBuild<T, I>>::assimilate_storage(self, storage)
	}
}

/// Simplified reasons for withdrawing balance.
#[derive(Encode, Decode, Clone, Copy, PartialEq, Eq, RuntimeDebug)]
pub enum Reasons {
	/// Paying system transaction fees.
	Fee = 0,
	/// Any reason other than paying system transaction fees.
	Misc = 1,
	/// Any reason at all.
	All = 2,
}

impl From<WithdrawReasons> for Reasons {
	fn from(r: WithdrawReasons) -> Reasons {
		if r == WithdrawReasons::from(WithdrawReasons::TRANSACTION_PAYMENT) {
			Reasons::Fee
		} else if r.contains(WithdrawReasons::TRANSACTION_PAYMENT) {
			Reasons::All
		} else {
			Reasons::Misc
		}
	}
}

impl BitOr for Reasons {
	type Output = Reasons;
	fn bitor(self, other: Reasons) -> Reasons {
		if self == other { return self }
		Reasons::All
	}
}

/// A single lock on a balance. There can be many of these on an account and they "overlap", so the
/// same balance is frozen by multiple locks.
#[derive(Encode, Decode, Clone, PartialEq, Eq, RuntimeDebug)]
pub struct BalanceLock<Balance> {
	/// An identifier for this lock. Only one lock may be in existence for each identifier.
	pub id: LockIdentifier,
	/// The amount which the free balance may not drop below when this lock is in effect.
	pub amount: Balance,
	/// If true, then the lock remains in effect even for payment of transaction fees.
	pub reasons: Reasons,
}

/// All balance information for an account.
#[derive(Encode, Decode, Clone, PartialEq, Eq, Default, RuntimeDebug)]
pub struct AccountData<Balance> {
	/// Non-reserved part of the balance. There may still be restrictions on this, but it is the
	/// total pool what may in principle be transferred, reserved and used for tipping.
	///
	/// This is the only balance that matters in terms of most operations on tokens. It
	/// alone is used to determine the balance when in the contract execution environment.
	pub free: Balance,
	/// Balance which is reserved and may not be used at all.
	///
	/// This can still get slashed, but gets slashed last of all.
	///
	/// This balance is a 'reserve' balance that other subsystems use in order to set aside tokens
	/// that are still 'owned' by the account holder, but which are suspendable.
	pub reserved: Balance,
	/// The amount that `free` may not drop below when withdrawing for *anything except transaction
	/// fee payment*.
	pub misc_frozen: Balance,
	/// The amount that `free` may not drop below when withdrawing specifically for transaction
	/// fee payment.
	pub fee_frozen: Balance,
}

impl<Balance: Saturating + Copy + Ord> AccountData<Balance> {
	/// How much this account's balance can be reduced for the given `reasons`.
	fn usable(&self, reasons: Reasons) -> Balance {
		self.free.saturating_sub(self.frozen(reasons))
	}
	/// The amount that this account's free balance may not be reduced beyond for the given
	/// `reasons`.
	fn frozen(&self, reasons: Reasons) -> Balance {
		match reasons {
			Reasons::All => self.misc_frozen.max(self.fee_frozen),
			Reasons::Misc => self.misc_frozen,
			Reasons::Fee => self.fee_frozen,
		}
	}
	/// The total balance in this account including any that is reserved and ignoring any frozen.
	fn total(&self) -> Balance {
		self.free.saturating_add(self.reserved)
	}
}

// A value placed in storage that represents the current version of the Balances storage.
// This value is used by the `on_runtime_upgrade` logic to determine whether we run
// storage migration logic. This should match directly with the semantic versions of the Rust crate.
#[derive(Encode, Decode, Clone, Copy, PartialEq, Eq, RuntimeDebug)]
enum Releases {
	V1_0_0,
	V2_0_0,
}

impl Default for Releases {
	fn default() -> Self {
		Releases::V1_0_0
	}
}

pub struct DustCleaner<T: Config<I>, I: 'static = ()>(Option<(T::AccountId, NegativeImbalance<T, I>)>);

impl<T: Config<I>, I: 'static> Drop for DustCleaner<T, I> {
	fn drop(&mut self) {
		if let Some((who, dust)) = self.0.take() {
			Pallet::<T, I>::deposit_event(Event::DustLost(who, dust.peek()));
			T::DustRemoval::on_unbalanced(dust);
		}
	}
}

impl<T: Config<I>, I: 'static> Pallet<T, I> {
	/// Get the free balance of an account.
	pub fn free_balance(who: impl sp_std::borrow::Borrow<T::AccountId>) -> T::Balance {
		Self::account(who.borrow()).free
	}

	/// Get the balance of an account that can be used for transfers, reservations, or any other
	/// non-locking, non-transaction-fee activity. Will be at most `free_balance`.
	pub fn usable_balance(who: impl sp_std::borrow::Borrow<T::AccountId>) -> T::Balance {
		Self::account(who.borrow()).usable(Reasons::Misc)
	}

	/// Get the balance of an account that can be used for paying transaction fees (not tipping,
	/// or any other kind of fees, though). Will be at most `free_balance`.
	pub fn usable_balance_for_fees(who: impl sp_std::borrow::Borrow<T::AccountId>) -> T::Balance {
		Self::account(who.borrow()).usable(Reasons::Fee)
	}

	/// Get the reserved balance of an account.
	pub fn reserved_balance(who: impl sp_std::borrow::Borrow<T::AccountId>) -> T::Balance {
		Self::account(who.borrow()).reserved
	}

	/// Get both the free and reserved balances of an account.
	fn account(who: &T::AccountId) -> AccountData<T::Balance> {
		T::AccountStore::get(&who)
	}

	/// Handles any steps needed after mutating an account.
	///
	/// This includes DustRemoval unbalancing, in the case than the `new` account's total balance
	/// is non-zero but below ED.
	///
	/// Returns two values:
	/// - `Some` containing the the `new` account, iff the account has sufficient balance.
	/// - `Some` containing the dust to be dropped, iff some dust should be dropped.
	fn post_mutation(
		_who: &T::AccountId,
		new: AccountData<T::Balance>,
	) -> (Option<AccountData<T::Balance>>, Option<NegativeImbalance<T, I>>) {
		let total = new.total();
		if total < T::ExistentialDeposit::get() {
			if total.is_zero() {
				(None, None)
			} else {
				(None, Some(NegativeImbalance::new(total)))
			}
		} else {
			(Some(new), None)
		}
	}

	fn deposit_consequence(
		_who: &T::AccountId,
		amount: T::Balance,
		account: &AccountData<T::Balance>,
	) -> DepositConsequence {
		if amount.is_zero() { return DepositConsequence::Success }

		if TotalIssuance::<T, I>::get().checked_add(&amount).is_none() {
			return DepositConsequence::Overflow
		}

		let new_total_balance = match account.total().checked_add(&amount) {
			Some(x) => x,
			None => return DepositConsequence::Overflow,
		};

		if new_total_balance < T::ExistentialDeposit::get() {
			return DepositConsequence::BelowMinimum
		}

		// NOTE: We assume that we are a provider, so don't need to do any checks in the
		// case of account creation.

		DepositConsequence::Success
	}

	fn withdraw_consequence(
		who: &T::AccountId,
		amount: T::Balance,
		account: &AccountData<T::Balance>,
	) -> WithdrawConsequence<T::Balance> {
		if amount.is_zero() { return WithdrawConsequence::Success }

		if TotalIssuance::<T, I>::get().checked_sub(&amount).is_none() {
			return WithdrawConsequence::Underflow
		}

		let new_total_balance = match account.total().checked_sub(&amount) {
			Some(x) => x,
			None => return WithdrawConsequence::NoFunds,
		};

		// Provider restriction - total account balance cannot be reduced to zero if it cannot
		// sustain the loss of a provider reference.
		// NOTE: This assumes that the pallet is a provider (which is true). Is this ever changes,
		// then this will need to adapt accordingly.
		let ed = T::ExistentialDeposit::get();
		let success = if new_total_balance < ed {
			if frame_system::Pallet::<T>::can_dec_provider(who) {
				WithdrawConsequence::ReducedToZero(new_total_balance)
			} else {
				return WithdrawConsequence::WouldDie
			}
		} else {
			WithdrawConsequence::Success
		};

		// Enough free funds to have them be reduced.
		let new_free_balance = match account.free.checked_sub(&amount) {
			Some(b) => b,
			None => return WithdrawConsequence::NoFunds,
		};

		// Eventual free funds must be no less than the frozen balance.
		let min_balance = account.frozen(Reasons::All);
		if new_free_balance < min_balance {
			return WithdrawConsequence::Frozen
		}

		success
	}

	/// Mutate an account to some new value, or delete it entirely with `None`. Will enforce
	/// `ExistentialDeposit` law, annulling the account as needed.
	///
	/// NOTE: Doesn't do any preparatory work for creating a new account, so should only be used
	/// when it is known that the account already exists.
	///
	/// NOTE: LOW-LEVEL: This will not attempt to maintain total issuance. It is expected that
	/// the caller will do this.
	pub fn mutate_account<R>(
		who: &T::AccountId,
		f: impl FnOnce(&mut AccountData<T::Balance>) -> R,
	) -> Result<R, StoredMapError> {
		Self::try_mutate_account(who, |a, _| -> Result<R, StoredMapError> { Ok(f(a)) })
	}

	/// Mutate an account to some new value, or delete it entirely with `None`. Will enforce
	/// `ExistentialDeposit` law, annulling the account as needed. This will do nothing if the
	/// result of `f` is an `Err`.
	///
	/// NOTE: Doesn't do any preparatory work for creating a new account, so should only be used
	/// when it is known that the account already exists.
	///
	/// NOTE: LOW-LEVEL: This will not attempt to maintain total issuance. It is expected that
	/// the caller will do this.
	fn try_mutate_account<R, E: From<StoredMapError>>(
		who: &T::AccountId,
		f: impl FnOnce(&mut AccountData<T::Balance>, bool) -> Result<R, E>,
	) -> Result<R, E> {
		Self::try_mutate_account_with_dust(who, f)
			.map(|(result, dust_cleaner)| {
				drop(dust_cleaner);
				result
			})
	}

	/// Mutate an account to some new value, or delete it entirely with `None`. Will enforce
	/// `ExistentialDeposit` law, annulling the account as needed. This will do nothing if the
	/// result of `f` is an `Err`.
	///
	/// It returns both the result from the closure, and an optional `DustCleaner` instance which
	/// should be dropped once it is known that all nested mutates that could affect storage items
	/// what the dust handler touches have completed.
	///
	/// NOTE: Doesn't do any preparatory work for creating a new account, so should only be used
	/// when it is known that the account already exists.
	///
	/// NOTE: LOW-LEVEL: This will not attempt to maintain total issuance. It is expected that
	/// the caller will do this.
	fn try_mutate_account_with_dust<R, E: From<StoredMapError>>(
		who: &T::AccountId,
		f: impl FnOnce(&mut AccountData<T::Balance>, bool) -> Result<R, E>,
	) -> Result<(R, DustCleaner<T, I>), E> {
		let result = T::AccountStore::try_mutate_exists(who, |maybe_account| {
			let is_new = maybe_account.is_none();
			let mut account = maybe_account.take().unwrap_or_default();
			f(&mut account, is_new).map(move |result| {
				let maybe_endowed = if is_new { Some(account.free) } else { None };
				let maybe_account_maybe_dust = Self::post_mutation(who, account);
				*maybe_account = maybe_account_maybe_dust.0;
				(maybe_endowed, maybe_account_maybe_dust.1, result)
			})
		});
		result.map(|(maybe_endowed, maybe_dust, result)| {
			if let Some(endowed) = maybe_endowed {
				Self::deposit_event(Event::Endowed(who.clone(), endowed));
			}
			let dust_cleaner = DustCleaner(maybe_dust.map(|dust| (who.clone(), dust)));
			(result, dust_cleaner)
		})
	}

	/// Update the account entry for `who`, given the locks.
	fn update_locks(who: &T::AccountId, locks: &[BalanceLock<T::Balance>]) {
		if locks.len() as u32 > T::MaxLocks::get() {
			log::warn!(
				target: "runtime::balances",
				"Warning: A user has more currency locks than expected. \
				A runtime configuration adjustment may be needed."
			);
		}
		// No way this can fail since we do not alter the existential balances.
		let res = Self::mutate_account(who, |b| {
			b.misc_frozen = Zero::zero();
			b.fee_frozen = Zero::zero();
			for l in locks.iter() {
				if l.reasons == Reasons::All || l.reasons == Reasons::Misc {
					b.misc_frozen = b.misc_frozen.max(l.amount);
				}
				if l.reasons == Reasons::All || l.reasons == Reasons::Fee {
					b.fee_frozen = b.fee_frozen.max(l.amount);
				}
			}
		});
		debug_assert!(res.is_ok());

		let existed = Locks::<T, I>::contains_key(who);
		if locks.is_empty() {
			Locks::<T, I>::remove(who);
			if existed {
				// TODO: use Locks::<T, I>::hashed_key
				// https://github.com/paritytech/substrate/issues/4969
				system::Pallet::<T>::dec_consumers(who);
			}
		} else {
			Locks::<T, I>::insert(who, locks);
			if !existed {
				if system::Pallet::<T>::inc_consumers(who).is_err() {
					// No providers for the locks. This is impossible under normal circumstances
					// since the funds that are under the lock will themselves be stored in the
					// account and therefore will need a reference.
					log::warn!(
						target: "runtime::balances",
						"Warning: Attempt to introduce lock consumer reference, yet no providers. \
						This is unexpected but should be safe."
					);
				}
			}
		}
	}


	/// Move the reserved balance of one account into the balance of another, according to `status`.
	///
	/// Is a no-op if:
	/// - the value to be moved is zero; or
	/// - the `slashed` id equal to `beneficiary` and the `status` is `Reserved`.
	fn do_transfer_reserved(
		slashed: &T::AccountId,
		beneficiary: &T::AccountId,
		value: T::Balance,
		best_effort: bool,
		status: Status,
	) -> Result<T::Balance, DispatchError> {
		if value.is_zero() { return Ok(Zero::zero()) }

		if slashed == beneficiary {
			return match status {
				Status::Free => Ok(Self::unreserve(slashed, value)),
				Status::Reserved => Ok(value.saturating_sub(Self::reserved_balance(slashed))),
			};
		}

		let ((actual, _maybe_one_dust), _maybe_other_dust) = Self::try_mutate_account_with_dust(
			beneficiary,
			|to_account, is_new| -> Result<(T::Balance, DustCleaner<T, I>), DispatchError> {
				ensure!(!is_new, Error::<T, I>::DeadAccount);
				Self::try_mutate_account_with_dust(
					slashed,
					|from_account, _| -> Result<T::Balance, DispatchError> {
						let actual = cmp::min(from_account.reserved, value);
						ensure!(best_effort || actual == value, Error::<T, I>::InsufficientBalance);
						match status {
							Status::Free => to_account.free = to_account.free
								.checked_add(&actual)
								.ok_or(Error::<T, I>::Overflow)?,
							Status::Reserved => to_account.reserved = to_account.reserved
								.checked_add(&actual)
								.ok_or(Error::<T, I>::Overflow)?,
						}
						from_account.reserved -= actual;
						Ok(actual)
					}
				)
			}
		)?;

		Self::deposit_event(Event::ReserveRepatriated(slashed.clone(), beneficiary.clone(), actual, status));
		Ok(actual)
	}
}

impl<T: Config<I>, I: 'static> fungible::Inspect<T::AccountId> for Pallet<T, I> {
	type Balance = T::Balance;

	fn total_issuance() -> Self::Balance {
		TotalIssuance::<T, I>::get()
	}
	fn minimum_balance() -> Self::Balance {
		T::ExistentialDeposit::get()
	}
	fn balance(who: &T::AccountId) -> Self::Balance {
		Self::account(who).total()
	}
	fn reducible_balance(who: &T::AccountId, keep_alive: bool) -> Self::Balance {
		let a = Self::account(who);
		// Liquid balance is what is neither reserved nor locked/frozen.
		let liquid = a.free.saturating_sub(a.fee_frozen.max(a.misc_frozen));
		if frame_system::Pallet::<T>::can_dec_provider(who) && !keep_alive {
			liquid
		} else {
			// `must_remain_to_exist` is the part of liquid balance which must remain to keep total over
			// ED.
			let must_remain_to_exist = T::ExistentialDeposit::get().saturating_sub(a.total() - liquid);
			liquid.saturating_sub(must_remain_to_exist)
		}
	}
	fn can_deposit(who: &T::AccountId, amount: Self::Balance) -> DepositConsequence {
		Self::deposit_consequence(who, amount, &Self::account(who))
	}
	fn can_withdraw(who: &T::AccountId, amount: Self::Balance) -> WithdrawConsequence<Self::Balance> {
		Self::withdraw_consequence(who, amount, &Self::account(who))
	}
}

impl<T: Config<I>, I: 'static> fungible::Mutate<T::AccountId> for Pallet<T, I> {
	fn mint_into(who: &T::AccountId, amount: Self::Balance) -> DispatchResult {
		if amount.is_zero() { return Ok(()) }
		Self::try_mutate_account(who, |account, _is_new| -> DispatchResult {
			Self::deposit_consequence(who, amount, &account).into_result()?;
			account.free += amount;
			Ok(())
		})?;
		TotalIssuance::<T, I>::mutate(|t| *t += amount);
		Ok(())
	}

	fn burn_from(who: &T::AccountId, amount: Self::Balance) -> Result<Self::Balance, DispatchError> {
		if amount.is_zero() { return Ok(Self::Balance::zero()); }
		let actual = Self::try_mutate_account(who, |account, _is_new| -> Result<T::Balance, DispatchError> {
			let extra = Self::withdraw_consequence(who, amount, &account).into_result()?;
			let actual = amount + extra;
			account.free -= actual;
			Ok(actual)
		})?;
		TotalIssuance::<T, I>::mutate(|t| *t -= actual);
		Ok(actual)
	}
}

impl<T: Config<I>, I: 'static> fungible::Transfer<T::AccountId> for Pallet<T, I> {
	fn transfer(
		source: &T::AccountId,
		dest: &T::AccountId,
		amount: T::Balance,
		keep_alive: bool,
	) -> Result<T::Balance, DispatchError> {
		let er = if keep_alive { KeepAlive } else { AllowDeath };
		<Self as Currency::<T::AccountId>>::transfer(source, dest, amount, er)
			.map(|_| amount)
	}
}

impl<T: Config<I>, I: 'static> fungible::Unbalanced<T::AccountId> for Pallet<T, I> {
	fn set_balance(who: &T::AccountId, amount: Self::Balance) -> DispatchResult {
		Self::mutate_account(who, |account| account.free = amount)?;
		Ok(())
	}

	fn set_total_issuance(amount: Self::Balance) {
		TotalIssuance::<T, I>::mutate(|t| *t = amount);
	}
}

impl<T: Config<I>, I: 'static> fungible::InspectHold<T::AccountId> for Pallet<T, I> {
	fn balance_on_hold(who: &T::AccountId) -> T::Balance {
		Self::account(who).reserved
	}
<<<<<<< HEAD
	fn can_reserve(who: &T::AccountId, amount: T::Balance) -> bool {
=======
	fn can_hold(who: &T::AccountId, amount: T::Balance) -> bool {
>>>>>>> f7956baa
		let a = Self::account(who);
		let min_balance = T::ExistentialDeposit::get().max(a.frozen(Reasons::All));
		if a.reserved.checked_add(&amount).is_none() { return false }
		// We require it to be min_balance + amount to ensure that the full reserved funds may be
		// slashed without compromising locked funds or destroying the account.
		let required_free = match min_balance.checked_add(&amount) {
			Some(x) => x,
			None => return false,
		};
		a.free >= required_free
	}
}
impl<T: Config<I>, I: 'static> fungible::MutateHold<T::AccountId> for Pallet<T, I> {
	fn hold(who: &T::AccountId, amount: Self::Balance) -> DispatchResult {
		if amount.is_zero() { return Ok(()) }
		ensure!(Self::can_reserve(who, amount), Error::<T, I>::InsufficientBalance);
		Self::mutate_account(who, |a| {
			a.free -= amount;
			a.reserved += amount;
		})?;
		Ok(())
	}
	fn release(who: &T::AccountId, amount: Self::Balance, best_effort: bool)
		-> Result<T::Balance, DispatchError>
	{
		if amount.is_zero() { return Ok(amount) }
		// Done on a best-effort basis.
		Self::try_mutate_account(who, |a, _| {
			let new_free = a.free.saturating_add(amount.min(a.reserved));
			let actual = new_free - a.free;
			ensure!(best_effort || actual == amount, Error::<T, I>::InsufficientBalance);
			// ^^^ Guaranteed to be <= amount and <= a.reserved
			a.free = new_free;
			a.reserved = a.reserved.saturating_sub(actual.clone());
			Ok(actual)
		})
	}
	fn transfer_held(
		source: &T::AccountId,
		dest: &T::AccountId,
		amount: Self::Balance,
		best_effort: bool,
		on_hold: bool,
	) -> Result<Self::Balance, DispatchError> {
		let status = if on_hold { Status::Reserved } else { Status::Free };
		Self::do_transfer_reserved(source, dest, amount, best_effort, status)
	}
}

// wrapping these imbalances in a private module is necessary to ensure absolute privacy
// of the inner member.
mod imbalances {
	use super::{
		result, Imbalance, Config, Zero, Saturating,
		TryDrop, RuntimeDebug,
	};
	use sp_std::mem;
	use frame_support::traits::SameOrOther;

	/// Opaque, move-only struct with private fields that serves as a token denoting that
	/// funds have been created without any equal and opposite accounting.
	#[must_use]
	#[derive(RuntimeDebug, PartialEq, Eq)]
	pub struct PositiveImbalance<T: Config<I>, I: 'static = ()>(T::Balance);

	impl<T: Config<I>, I: 'static> PositiveImbalance<T, I> {
		/// Create a new positive imbalance from a balance.
		pub fn new(amount: T::Balance) -> Self {
			PositiveImbalance(amount)
		}
	}

	/// Opaque, move-only struct with private fields that serves as a token denoting that
	/// funds have been destroyed without any equal and opposite accounting.
	#[must_use]
	#[derive(RuntimeDebug, PartialEq, Eq)]
	pub struct NegativeImbalance<T: Config<I>, I: 'static = ()>(T::Balance);

	impl<T: Config<I>, I: 'static> NegativeImbalance<T, I> {
		/// Create a new negative imbalance from a balance.
		pub fn new(amount: T::Balance) -> Self {
			NegativeImbalance(amount)
		}
	}

	impl<T: Config<I>, I: 'static> TryDrop for PositiveImbalance<T, I> {
		fn try_drop(self) -> result::Result<(), Self> {
			self.drop_zero()
		}
	}

	impl<T: Config<I>, I: 'static> Default for PositiveImbalance<T, I> {
		fn default() -> Self {
			Self::zero()
		}
	}

	impl<T: Config<I>, I: 'static> Imbalance<T::Balance> for PositiveImbalance<T, I> {
		type Opposite = NegativeImbalance<T, I>;

		fn zero() -> Self {
			Self(Zero::zero())
		}
		fn drop_zero(self) -> result::Result<(), Self> {
			if self.0.is_zero() {
				Ok(())
			} else {
				Err(self)
			}
		}
		fn split(self, amount: T::Balance) -> (Self, Self) {
			let first = self.0.min(amount);
			let second = self.0 - first;

			mem::forget(self);
			(Self(first), Self(second))
		}
		fn merge(mut self, other: Self) -> Self {
			self.0 = self.0.saturating_add(other.0);
			mem::forget(other);

			self
		}
		fn subsume(&mut self, other: Self) {
			self.0 = self.0.saturating_add(other.0);
			mem::forget(other);
		}
		fn offset(self, other: Self::Opposite) -> SameOrOther<Self, Self::Opposite> {
			let (a, b) = (self.0, other.0);
			mem::forget((self, other));

			if a > b {
				SameOrOther::Same(Self(a - b))
			} else if b > a {
				SameOrOther::Other(NegativeImbalance::new(b - a))
			} else {
				SameOrOther::None
			}
		}
		fn peek(&self) -> T::Balance {
			self.0.clone()
		}
	}

	impl<T: Config<I>, I: 'static> TryDrop for NegativeImbalance<T, I> {
		fn try_drop(self) -> result::Result<(), Self> {
			self.drop_zero()
		}
	}

	impl<T: Config<I>, I: 'static> Default for NegativeImbalance<T, I> {
		fn default() -> Self {
			Self::zero()
		}
	}

	impl<T: Config<I>, I: 'static> Imbalance<T::Balance> for NegativeImbalance<T, I> {
		type Opposite = PositiveImbalance<T, I>;

		fn zero() -> Self {
			Self(Zero::zero())
		}
		fn drop_zero(self) -> result::Result<(), Self> {
			if self.0.is_zero() {
				Ok(())
			} else {
				Err(self)
			}
		}
		fn split(self, amount: T::Balance) -> (Self, Self) {
			let first = self.0.min(amount);
			let second = self.0 - first;

			mem::forget(self);
			(Self(first), Self(second))
		}
		fn merge(mut self, other: Self) -> Self {
			self.0 = self.0.saturating_add(other.0);
			mem::forget(other);

			self
		}
		fn subsume(&mut self, other: Self) {
			self.0 = self.0.saturating_add(other.0);
			mem::forget(other);
		}
		fn offset(self, other: Self::Opposite) -> SameOrOther<Self, Self::Opposite> {
			let (a, b) = (self.0, other.0);
			mem::forget((self, other));

			if a > b {
				SameOrOther::Same(Self(a - b))
			} else if b > a {
				SameOrOther::Other(PositiveImbalance::new(b - a))
			} else {
				SameOrOther::None
			}
		}
		fn peek(&self) -> T::Balance {
			self.0.clone()
		}
	}

	impl<T: Config<I>, I: 'static> Drop for PositiveImbalance<T, I> {
		/// Basic drop handler will just square up the total issuance.
		fn drop(&mut self) {
			<super::TotalIssuance<T, I>>::mutate(
				|v| *v = v.saturating_add(self.0)
			);
		}
	}

	impl<T: Config<I>, I: 'static> Drop for NegativeImbalance<T, I> {
		/// Basic drop handler will just square up the total issuance.
		fn drop(&mut self) {
			<super::TotalIssuance<T, I>>::mutate(
				|v| *v = v.saturating_sub(self.0)
			);
		}
	}
}

impl<T: Config<I>, I: 'static> Currency<T::AccountId> for Pallet<T, I> where
	T::Balance: MaybeSerializeDeserialize + Debug
{
	type Balance = T::Balance;
	type PositiveImbalance = PositiveImbalance<T, I>;
	type NegativeImbalance = NegativeImbalance<T, I>;

	fn total_balance(who: &T::AccountId) -> Self::Balance {
		Self::account(who).total()
	}

	// Check if `value` amount of free balance can be slashed from `who`.
	fn can_slash(who: &T::AccountId, value: Self::Balance) -> bool {
		if value.is_zero() { return true }
		Self::free_balance(who) >= value
	}

	fn total_issuance() -> Self::Balance {
		<TotalIssuance<T, I>>::get()
	}

	fn minimum_balance() -> Self::Balance {
		T::ExistentialDeposit::get()
	}

	// Burn funds from the total issuance, returning a positive imbalance for the amount burned.
	// Is a no-op if amount to be burned is zero.
	fn burn(mut amount: Self::Balance) -> Self::PositiveImbalance {
		if amount.is_zero() { return PositiveImbalance::zero() }
		<TotalIssuance<T, I>>::mutate(|issued| {
			*issued = issued.checked_sub(&amount).unwrap_or_else(|| {
				amount = *issued;
				Zero::zero()
			});
		});
		PositiveImbalance::new(amount)
	}

	// Create new funds into the total issuance, returning a negative imbalance
	// for the amount issued.
	// Is a no-op if amount to be issued it zero.
	fn issue(mut amount: Self::Balance) -> Self::NegativeImbalance {
		if amount.is_zero() { return NegativeImbalance::zero() }
		<TotalIssuance<T, I>>::mutate(|issued|
			*issued = issued.checked_add(&amount).unwrap_or_else(|| {
				amount = Self::Balance::max_value() - *issued;
				Self::Balance::max_value()
			})
		);
		NegativeImbalance::new(amount)
	}

	fn free_balance(who: &T::AccountId) -> Self::Balance {
		Self::account(who).free
	}

	// Ensure that an account can withdraw from their free balance given any existing withdrawal
	// restrictions like locks and vesting balance.
	// Is a no-op if amount to be withdrawn is zero.
	//
	// # <weight>
	// Despite iterating over a list of locks, they are limited by the number of
	// lock IDs, which means the number of runtime pallets that intend to use and create locks.
	// # </weight>
	fn ensure_can_withdraw(
		who: &T::AccountId,
		amount: T::Balance,
		reasons: WithdrawReasons,
		new_balance: T::Balance,
	) -> DispatchResult {
		if amount.is_zero() { return Ok(()) }
		let min_balance = Self::account(who).frozen(reasons.into());
		ensure!(new_balance >= min_balance, Error::<T, I>::LiquidityRestrictions);
		Ok(())
	}

	// Transfer some free balance from `transactor` to `dest`, respecting existence requirements.
	// Is a no-op if value to be transferred is zero or the `transactor` is the same as `dest`.
	fn transfer(
		transactor: &T::AccountId,
		dest: &T::AccountId,
		value: Self::Balance,
		existence_requirement: ExistenceRequirement,
	) -> DispatchResult {
		if value.is_zero() || transactor == dest { return Ok(()) }

		Self::try_mutate_account_with_dust(
			dest,
			|to_account, _| -> Result<DustCleaner<T, I>, DispatchError> {
				Self::try_mutate_account_with_dust(
					transactor,
					|from_account, _| -> DispatchResult {
						from_account.free = from_account.free.checked_sub(&value)
							.ok_or(Error::<T, I>::InsufficientBalance)?;

						// NOTE: total stake being stored in the same type means that this could never overflow
						// but better to be safe than sorry.
						to_account.free = to_account.free.checked_add(&value).ok_or(Error::<T, I>::Overflow)?;

						let ed = T::ExistentialDeposit::get();
						ensure!(to_account.total() >= ed, Error::<T, I>::ExistentialDeposit);

						Self::ensure_can_withdraw(
							transactor,
							value,
							WithdrawReasons::TRANSFER,
							from_account.free,
						).map_err(|_| Error::<T, I>::LiquidityRestrictions)?;

						// TODO: This is over-conservative. There may now be other providers, and this pallet
						//   may not even be a provider.
						let allow_death = existence_requirement == ExistenceRequirement::AllowDeath;
						let allow_death = allow_death && !system::Pallet::<T>::is_provider_required(transactor);
						ensure!(allow_death || from_account.total() >= ed, Error::<T, I>::KeepAlive);

						Ok(())
					}
				).map(|(_, maybe_dust_cleaner)| maybe_dust_cleaner)
			}
		)?;

		// Emit transfer event.
		Self::deposit_event(Event::Transfer(transactor.clone(), dest.clone(), value));

		Ok(())
	}

	/// Slash a target account `who`, returning the negative imbalance created and any left over
	/// amount that could not be slashed.
	///
	/// Is a no-op if `value` to be slashed is zero or the account does not exist.
	///
	/// NOTE: `slash()` prefers free balance, but assumes that reserve balance can be drawn
	/// from in extreme circumstances. `can_slash()` should be used prior to `slash()` to avoid having
	/// to draw from reserved funds, however we err on the side of punishment if things are inconsistent
	/// or `can_slash` wasn't used appropriately.
	fn slash(
		who: &T::AccountId,
		value: Self::Balance
	) -> (Self::NegativeImbalance, Self::Balance) {
		if value.is_zero() { return (NegativeImbalance::zero(), Zero::zero()) }
		if Self::total_balance(&who).is_zero() { return (NegativeImbalance::zero(), value) }

		for attempt in 0..2 {
			match Self::try_mutate_account(who,
				|account, _is_new| -> Result<(Self::NegativeImbalance, Self::Balance), StoredMapError> {
					// Best value is the most amount we can slash following liveness rules.
					let best_value = match attempt {
						// First attempt we try to slash the full amount, and see if liveness issues happen.
						0 => value,
						// If acting as a critical provider (i.e. first attempt failed), then slash
						// as much as possible while leaving at least at ED.
						_ => value.min((account.free + account.reserved).saturating_sub(T::ExistentialDeposit::get())),
					};

					let free_slash = cmp::min(account.free, best_value);
					account.free -= free_slash; // Safe because of above check
					let remaining_slash = best_value - free_slash; // Safe because of above check

					if !remaining_slash.is_zero() {
						// If we have remaining slash, take it from reserved balance.
						let reserved_slash = cmp::min(account.reserved, remaining_slash);
						account.reserved -= reserved_slash; // Safe because of above check
						Ok((
							NegativeImbalance::new(free_slash + reserved_slash),
							value - free_slash - reserved_slash, // Safe because value is gt or eq total slashed
						))
					} else {
						// Else we are done!
						Ok((
							NegativeImbalance::new(free_slash),
							value - free_slash, // Safe because value is gt or eq to total slashed
						))
					}
				}
			) {
				Ok(r) => return r,
				Err(_) => (),
			}
		}

		// Should never get here. But we'll be defensive anyway.
		(Self::NegativeImbalance::zero(), value)
	}

	/// Deposit some `value` into the free balance of an existing target account `who`.
	///
	/// Is a no-op if the `value` to be deposited is zero.
	fn deposit_into_existing(
		who: &T::AccountId,
		value: Self::Balance
	) -> Result<Self::PositiveImbalance, DispatchError> {
		if value.is_zero() { return Ok(PositiveImbalance::zero()) }

		Self::try_mutate_account(who, |account, is_new| -> Result<Self::PositiveImbalance, DispatchError> {
			ensure!(!is_new, Error::<T, I>::DeadAccount);
			account.free = account.free.checked_add(&value).ok_or(Error::<T, I>::Overflow)?;
			Ok(PositiveImbalance::new(value))
		})
	}

	/// Deposit some `value` into the free balance of `who`, possibly creating a new account.
	///
	/// This function is a no-op if:
	/// - the `value` to be deposited is zero; or
	/// - the `value` to be deposited is less than the required ED and the account does not yet exist; or
	/// - the deposit would necessitate the account to exist and there are no provider references; or
	/// - `value` is so large it would cause the balance of `who` to overflow.
	fn deposit_creating(
		who: &T::AccountId,
		value: Self::Balance,
	) -> Self::PositiveImbalance {
		if value.is_zero() { return Self::PositiveImbalance::zero() }

		let r = Self::try_mutate_account(who, |account, is_new| -> Result<Self::PositiveImbalance, DispatchError> {

			let ed = T::ExistentialDeposit::get();
			ensure!(value >= ed || !is_new, Error::<T, I>::ExistentialDeposit);

			// defensive only: overflow should never happen, however in case it does, then this
			// operation is a no-op.
			account.free = match account.free.checked_add(&value) {
				Some(x) => x,
				None => return Ok(Self::PositiveImbalance::zero()),
			};

			Ok(PositiveImbalance::new(value))
		}).unwrap_or_else(|_| Self::PositiveImbalance::zero());

		r
	}

	/// Withdraw some free balance from an account, respecting existence requirements.
	///
	/// Is a no-op if value to be withdrawn is zero.
	fn withdraw(
		who: &T::AccountId,
		value: Self::Balance,
		reasons: WithdrawReasons,
		liveness: ExistenceRequirement,
	) -> result::Result<Self::NegativeImbalance, DispatchError> {
		if value.is_zero() { return Ok(NegativeImbalance::zero()); }

		Self::try_mutate_account(who, |account, _|
			-> Result<Self::NegativeImbalance, DispatchError>
		{
			let new_free_account = account.free.checked_sub(&value)
				.ok_or(Error::<T, I>::InsufficientBalance)?;

			// bail if we need to keep the account alive and this would kill it.
			let ed = T::ExistentialDeposit::get();
			let would_be_dead = new_free_account + account.reserved < ed;
			let would_kill = would_be_dead && account.free + account.reserved >= ed;
			ensure!(liveness == AllowDeath || !would_kill, Error::<T, I>::KeepAlive);

			Self::ensure_can_withdraw(who, value, reasons, new_free_account)?;

			account.free = new_free_account;

			Ok(NegativeImbalance::new(value))
		})
	}

	/// Force the new free balance of a target account `who` to some new value `balance`.
	fn make_free_balance_be(who: &T::AccountId, value: Self::Balance)
		-> SignedImbalance<Self::Balance, Self::PositiveImbalance>
	{
		Self::try_mutate_account(who, |account, is_new|
			-> Result<SignedImbalance<Self::Balance, Self::PositiveImbalance>, DispatchError>
		{
			let ed = T::ExistentialDeposit::get();
			let total = value.saturating_add(account.reserved);
			// If we're attempting to set an existing account to less than ED, then
			// bypass the entire operation. It's a no-op if you follow it through, but
			// since this is an instance where we might account for a negative imbalance
			// (in the dust cleaner of set_account) before we account for its actual
			// equal and opposite cause (returned as an Imbalance), then in the
			// instance that there's no other accounts on the system at all, we might
			// underflow the issuance and our arithmetic will be off.
			ensure!(total >= ed || !is_new, Error::<T, I>::ExistentialDeposit);

			let imbalance = if account.free <= value {
				SignedImbalance::Positive(PositiveImbalance::new(value - account.free))
			} else {
				SignedImbalance::Negative(NegativeImbalance::new(account.free - value))
			};
			account.free = value;
			Ok(imbalance)
		}).unwrap_or_else(|_| SignedImbalance::Positive(Self::PositiveImbalance::zero()))
	}
}

impl<T: Config<I>, I: 'static> ReservableCurrency<T::AccountId> for Pallet<T, I>  where
	T::Balance: MaybeSerializeDeserialize + Debug
{
	/// Check if `who` can reserve `value` from their free balance.
	///
	/// Always `true` if value to be reserved is zero.
	fn can_reserve(who: &T::AccountId, value: Self::Balance) -> bool {
		if value.is_zero() { return true }
		Self::account(who).free
			.checked_sub(&value)
			.map_or(false, |new_balance|
				Self::ensure_can_withdraw(who, value, WithdrawReasons::RESERVE, new_balance).is_ok()
			)
	}

	fn reserved_balance(who: &T::AccountId) -> Self::Balance {
		Self::account(who).reserved
	}

	/// Move `value` from the free balance from `who` to their reserved balance.
	///
	/// Is a no-op if value to be reserved is zero.
	fn reserve(who: &T::AccountId, value: Self::Balance) -> DispatchResult {
		if value.is_zero() { return Ok(()) }

		Self::try_mutate_account(who, |account, _| -> DispatchResult {
			account.free = account.free.checked_sub(&value).ok_or(Error::<T, I>::InsufficientBalance)?;
			account.reserved = account.reserved.checked_add(&value).ok_or(Error::<T, I>::Overflow)?;
			Self::ensure_can_withdraw(&who, value.clone(), WithdrawReasons::RESERVE, account.free)
		})?;

		Self::deposit_event(Event::Reserved(who.clone(), value));
		Ok(())
	}

	/// Unreserve some funds, returning any amount that was unable to be unreserved.
	///
	/// Is a no-op if the value to be unreserved is zero or the account does not exist.
	fn unreserve(who: &T::AccountId, value: Self::Balance) -> Self::Balance {
		if value.is_zero() { return Zero::zero() }
		if Self::total_balance(&who).is_zero() { return value }

		let actual = match Self::mutate_account(who, |account| {
			let actual = cmp::min(account.reserved, value);
			account.reserved -= actual;
			// defensive only: this can never fail since total issuance which is at least free+reserved
			// fits into the same data type.
			account.free = account.free.saturating_add(actual);
			actual
		}) {
			Ok(x) => x,
			Err(_) => {
				// This should never happen since we don't alter the total amount in the account.
				// If it ever does, then we should fail gracefully though, indicating that nothing
				// could be done.
				return value
			}
		};

		Self::deposit_event(Event::Unreserved(who.clone(), actual.clone()));
		value - actual
	}

	/// Slash from reserved balance, returning the negative imbalance created,
	/// and any amount that was unable to be slashed.
	///
	/// Is a no-op if the value to be slashed is zero or the account does not exist.
	fn slash_reserved(
		who: &T::AccountId,
		value: Self::Balance
	) -> (Self::NegativeImbalance, Self::Balance) {
		if value.is_zero() { return (NegativeImbalance::zero(), Zero::zero()) }
		if Self::total_balance(&who).is_zero() { return (NegativeImbalance::zero(), value) }

		// NOTE: `mutate_account` may fail if it attempts to reduce the balance to the point that an
		//   account is attempted to be illegally destroyed.

		for attempt in 0..2 {
			match Self::mutate_account(who, |account| {
				let best_value = match attempt {
					0 => value,
					// If acting as a critical provider (i.e. first attempt failed), then ensure
					// slash leaves at least the ED.
					_ => value.min((account.free + account.reserved).saturating_sub(T::ExistentialDeposit::get())),
				};

				let actual = cmp::min(account.reserved, best_value);
				account.reserved -= actual;

				// underflow should never happen, but it if does, there's nothing to be done here.
				(NegativeImbalance::new(actual), value - actual)
			}) {
				Ok(r) => return r,
				Err(_) => (),
			}
		}
		// Should never get here as we ensure that ED is left in the second attempt.
		// In case we do, though, then we fail gracefully.
		(Self::NegativeImbalance::zero(), value)
	}

	/// Move the reserved balance of one account into the balance of another, according to `status`.
	///
	/// Is a no-op if:
	/// - the value to be moved is zero; or
	/// - the `slashed` id equal to `beneficiary` and the `status` is `Reserved`.
	fn repatriate_reserved(
		slashed: &T::AccountId,
		beneficiary: &T::AccountId,
		value: Self::Balance,
		status: Status,
	) -> Result<Self::Balance, DispatchError> {
		let actual = Self::do_transfer_reserved(slashed, beneficiary, value, true, status)?;
		Ok(value.saturating_sub(actual))
	}
}

impl<T: Config<I>, I: 'static> LockableCurrency<T::AccountId> for Pallet<T, I>
where
	T::Balance: MaybeSerializeDeserialize + Debug
{
	type Moment = T::BlockNumber;

	type MaxLocks = T::MaxLocks;

	// Set a lock on the balance of `who`.
	// Is a no-op if lock amount is zero or `reasons` `is_none()`.
	fn set_lock(
		id: LockIdentifier,
		who: &T::AccountId,
		amount: T::Balance,
		reasons: WithdrawReasons,
	) {
		if amount.is_zero() || reasons.is_empty() { return }
		let mut new_lock = Some(BalanceLock { id, amount, reasons: reasons.into() });
		let mut locks = Self::locks(who).into_iter()
			.filter_map(|l| if l.id == id { new_lock.take() } else { Some(l) })
			.collect::<Vec<_>>();
		if let Some(lock) = new_lock {
			locks.push(lock)
		}
		Self::update_locks(who, &locks[..]);
	}

	// Extend a lock on the balance of `who`.
	// Is a no-op if lock amount is zero or `reasons` `is_none()`.
	fn extend_lock(
		id: LockIdentifier,
		who: &T::AccountId,
		amount: T::Balance,
		reasons: WithdrawReasons,
	) {
		if amount.is_zero() || reasons.is_empty() { return }
		let mut new_lock = Some(BalanceLock { id, amount, reasons: reasons.into() });
		let mut locks = Self::locks(who).into_iter().filter_map(|l|
			if l.id == id {
				new_lock.take().map(|nl| {
					BalanceLock {
						id: l.id,
						amount: l.amount.max(nl.amount),
						reasons: l.reasons | nl.reasons,
					}
				})
			} else {
				Some(l)
			}).collect::<Vec<_>>();
		if let Some(lock) = new_lock {
			locks.push(lock)
		}
		Self::update_locks(who, &locks[..]);
	}

	fn remove_lock(
		id: LockIdentifier,
		who: &T::AccountId,
	) {
		let mut locks = Self::locks(who);
		locks.retain(|l| l.id != id);
		Self::update_locks(who, &locks[..]);
	}
}<|MERGE_RESOLUTION|>--- conflicted
+++ resolved
@@ -1012,11 +1012,7 @@
 	fn balance_on_hold(who: &T::AccountId) -> T::Balance {
 		Self::account(who).reserved
 	}
-<<<<<<< HEAD
-	fn can_reserve(who: &T::AccountId, amount: T::Balance) -> bool {
-=======
 	fn can_hold(who: &T::AccountId, amount: T::Balance) -> bool {
->>>>>>> f7956baa
 		let a = Self::account(who);
 		let min_balance = T::ExistentialDeposit::get().max(a.frozen(Reasons::All));
 		if a.reserved.checked_add(&amount).is_none() { return false }
