// This file is part of Substrate.

// Copyright (C) 2019-2021 Parity Technologies (UK) Ltd.
// SPDX-License-Identifier: Apache-2.0

// Licensed under the Apache License, Version 2.0 (the "License");
// you may not use this file except in compliance with the License.
// You may obtain a copy of the License at
//
// 	http://www.apache.org/licenses/LICENSE-2.0
//
// Unless required by applicable law or agreed to in writing, software
// distributed under the License is distributed on an "AS IS" BASIS,
// WITHOUT WARRANTIES OR CONDITIONS OF ANY KIND, either express or implied.
// See the License for the specific language governing permissions and
// limitations under the License.

//! Implementation of storage structures and implementation of storage traits on them.

use proc_macro2::{TokenStream, Ident, Span};
use quote::quote;
use super::{
	DeclStorageDefExt, StorageLineTypeDef,
	instance_trait::INHERENT_INSTANCE_NAME,
};

fn from_optional_value_to_query(is_option: bool, default: &Option<syn::Expr>) -> TokenStream {
	let default = default.as_ref().map(|d| quote!( #d ))
		.unwrap_or_else(|| quote!( Default::default() ));

	if !is_option {
		// raw type case
		quote!( v.unwrap_or_else(|| #default ) )
	} else {
		// Option<> type case
		quote!( v.or_else(|| #default ) )
	}
}

fn from_query_to_optional_value(is_option: bool) -> TokenStream {
	if !is_option {
		// raw type case
		quote!( Some(v) )
	} else {
		// Option<> type case
		quote!( v )
	}
}

pub fn decl_and_impl(def: &DeclStorageDefExt) -> TokenStream {
	let scrate = &def.hidden_crate;
	let mut impls = TokenStream::new();

	for line in &def.storage_lines {

		// Propagate doc attributes.
		let attrs = &line.doc_attrs;

		let visibility = &line.visibility;
		let optional_storage_runtime_comma = &line.optional_storage_runtime_comma;
		let optional_storage_runtime_bound_comma = &line.optional_storage_runtime_bound_comma;
		let optional_storage_where_clause = &line.optional_storage_where_clause;
		let optional_instance_bound_optional_default = &def.optional_instance_bound_optional_default;
		let optional_instance_bound = &def.optional_instance_bound;
		let optional_instance = &def.optional_instance;
		let name = &line.name;

		let struct_decl = quote!(
			#( #[ #attrs ] )*
			#visibility struct #name<
				#optional_storage_runtime_bound_comma #optional_instance_bound_optional_default
			>(
				#scrate::sp_std::marker::PhantomData<
					(#optional_storage_runtime_comma #optional_instance)
				>
			) #optional_storage_where_clause;
		);

		let from_query_to_optional_value = from_query_to_optional_value(line.is_option);
		let from_optional_value_to_query =
			from_optional_value_to_query(line.is_option, &line.default_value);

		// Contains accessor to instance, used to get prefixes
		let instance_or_inherent = if let Some(instance) = def.module_instance.as_ref() {
			instance.instance_generic.clone()
		} else {
			Ident::new(INHERENT_INSTANCE_NAME, Span::call_site())
		};

		let storage_name_bstr = syn::LitByteStr::new(
			line.name.to_string().as_ref(),
			line.name.span()
		);

		let storage_generator_trait = &line.storage_generator_trait;
		let storage_struct = &line.storage_struct;
		let impl_trait = quote!( #optional_storage_runtime_bound_comma #optional_instance_bound );
		let value_type = &line.value_type;
		let query_type = &line.query_type;

		let struct_impl = match &line.storage_type {
			StorageLineTypeDef::Simple(_) => {
				quote!(
					impl<#impl_trait> #scrate::#storage_generator_trait for #storage_struct
					#optional_storage_where_clause
					{
						type Query = #query_type;

						fn module_prefix() -> &'static [u8] {
							<#instance_or_inherent as #scrate::traits::Instance>::PREFIX.as_bytes()
						}

						fn storage_prefix() -> &'static [u8] {
							#storage_name_bstr
						}

						fn from_optional_value_to_query(v: Option<#value_type>) -> Self::Query {
							#from_optional_value_to_query
						}

						fn from_query_to_optional_value(v: Self::Query) -> Option<#value_type> {
							#from_query_to_optional_value
						}
					}
				)
			},
			StorageLineTypeDef::Map(map) => {
				let hasher = map.hasher.to_storage_hasher_struct();
				quote!(
					impl<#impl_trait> #scrate::storage::StoragePrefixedMap<#value_type>
						for #storage_struct #optional_storage_where_clause
					{
						fn module_prefix() -> &'static [u8] {
							<#instance_or_inherent as #scrate::traits::Instance>::PREFIX.as_bytes()
						}

						fn storage_prefix() -> &'static [u8] {
							#storage_name_bstr
						}
					}

					impl<#impl_trait> #scrate::#storage_generator_trait for #storage_struct
					#optional_storage_where_clause
					{
						type Query = #query_type;
						type Hasher = #scrate::#hasher;

						fn module_prefix() -> &'static [u8] {
							<#instance_or_inherent as #scrate::traits::Instance>::PREFIX.as_bytes()
						}

						fn storage_prefix() -> &'static [u8] {
							#storage_name_bstr
						}

						fn from_optional_value_to_query(v: Option<#value_type>) -> Self::Query {
							#from_optional_value_to_query
						}

						fn from_query_to_optional_value(v: Self::Query) -> Option<#value_type> {
							#from_query_to_optional_value
						}
					}
				)
			},
			StorageLineTypeDef::DoubleMap(map) => {
				let hasher1 = map.hasher1.to_storage_hasher_struct();
				let hasher2 = map.hasher2.to_storage_hasher_struct();
				quote!(
					impl<#impl_trait> #scrate::storage::StoragePrefixedMap<#value_type>
						for #storage_struct #optional_storage_where_clause
					{
						fn module_prefix() -> &'static [u8] {
							<#instance_or_inherent as #scrate::traits::Instance>::PREFIX.as_bytes()
						}

						fn storage_prefix() -> &'static [u8] {
							#storage_name_bstr
						}
					}

					impl<#impl_trait> #scrate::#storage_generator_trait for #storage_struct
					#optional_storage_where_clause
					{
						type Query = #query_type;

						type Hasher1 = #scrate::#hasher1;

						type Hasher2 = #scrate::#hasher2;

						fn module_prefix() -> &'static [u8] {
							<#instance_or_inherent as #scrate::traits::Instance>::PREFIX.as_bytes()
						}

						fn storage_prefix() -> &'static [u8] {
							#storage_name_bstr
						}

						fn from_optional_value_to_query(v: Option<#value_type>) -> Self::Query {
							#from_optional_value_to_query
						}

						fn from_query_to_optional_value(v: Self::Query) -> Option<#value_type> {
							#from_query_to_optional_value
						}
					}
				)
			},
			StorageLineTypeDef::NMap(_) => {
				quote!(
					impl<#impl_trait> #scrate::storage::StoragePrefixedMap<#value_type>
						for #storage_struct #optional_storage_where_clause
					{
						fn module_prefix() -> &'static [u8] {
							<#instance_or_inherent as #scrate::traits::Instance>::PREFIX.as_bytes()
						}

						fn storage_prefix() -> &'static [u8] {
							#storage_name_bstr
						}
					}

					impl<#impl_trait> #scrate::#storage_generator_trait for #storage_struct
					#optional_storage_where_clause
					{
						type Query = #query_type;

						fn module_prefix() -> &'static [u8] {
							<#instance_or_inherent as #scrate::traits::Instance>::PREFIX.as_bytes()
						}

						fn storage_prefix() -> &'static [u8] {
							#storage_name_bstr
						}

						fn from_optional_value_to_query(v: Option<#value_type>) -> Self::Query {
							#from_optional_value_to_query
						}

						fn from_query_to_optional_value(v: Self::Query) -> Option<#value_type> {
							#from_query_to_optional_value
						}
					}
				)
			}
		};

		let max_values = if let Some(max_values) = &line.max_values {
			quote::quote!({
				let max_values: u32 = (|| #max_values)();
				Some(max_values)
			})
		} else {
			quote::quote!(None)
		};

		let storage_info_impl = if def.generate_storage_info {
			match &line.storage_type {
				StorageLineTypeDef::Simple(_) => {
					quote!(
						impl<#impl_trait> #scrate::traits::StorageInfoTrait for #storage_struct
						#optional_storage_where_clause
						{
<<<<<<< HEAD
							fn storage_info() -> #scrate::traits::StorageInfo {
=======
							fn storage_info()
								-> #scrate::sp_std::vec::Vec<#scrate::traits::StorageInfo>
							{
>>>>>>> 4fc78295
								use #scrate::sp_runtime::SaturatedConversion;

								let max_size = <
									#value_type as #scrate::traits::MaxEncodedLen
								>::max_encoded_len()
									.saturated_into();
<<<<<<< HEAD
								#scrate::traits::StorageInfo {
									prefix: <
										#storage_struct as #scrate::#storage_generator_trait
									>::storage_value_final_key(),
									max_values: Some(1),
									max_size: Some(max_size),
								}
=======

								#scrate::sp_std::vec![
									#scrate::traits::StorageInfo {
										prefix: <
											#storage_struct as #scrate::#storage_generator_trait
										>::storage_value_final_key(),
										max_values: Some(1),
										max_size: Some(max_size),
									}
								]
>>>>>>> 4fc78295
							}
						}
					)
				},
				StorageLineTypeDef::Map(map) => {
					let key = &map.key;
					quote!(
						impl<#impl_trait> #scrate::traits::StorageInfoTrait for #storage_struct
						#optional_storage_where_clause
						{
<<<<<<< HEAD
							fn storage_info() -> #scrate::traits::StorageInfo {
								use #scrate::sp_runtime::SaturatedConversion;
								let max_size = <
									#value_type as #scrate::traits::MaxEncodedLen
								>::max_encoded_len()
									.saturating_add(
										<#key as #scrate::traits::MaxEncodedLen>::max_encoded_len()
									)
									.saturated_into();
								#scrate::traits::StorageInfo {
									prefix: <
										#storage_struct
										as #scrate::storage::StoragePrefixedMap<#value_type>
									>::final_prefix(),
									max_values: #max_values,
									max_size: Some(max_size),
								}
=======
							fn storage_info()
								-> #scrate::sp_std::vec::Vec<#scrate::traits::StorageInfo>
							{
								use #scrate::sp_runtime::SaturatedConversion;
								use #scrate::StorageHasher;

								let key_max_size = <
									Self as #scrate::storage::generator::StorageMap<_, _>
								>::Hasher::max_len::<#key>();

								let max_size = <
									#value_type as #scrate::traits::MaxEncodedLen
								>::max_encoded_len()
									.saturating_add(key_max_size)
									.saturated_into();

								#scrate::sp_std::vec![
									#scrate::traits::StorageInfo {
										prefix: <
											#storage_struct
											as #scrate::storage::StoragePrefixedMap<#value_type>
										>::final_prefix(),
										max_values: #max_values,
										max_size: Some(max_size),
									}
								]
>>>>>>> 4fc78295
							}
						}
					)
				},
				StorageLineTypeDef::DoubleMap(map) => {
					let key1 = &map.key1;
					let key2 = &map.key2;
					quote!(
						impl<#impl_trait> #scrate::traits::StorageInfoTrait for #storage_struct
						#optional_storage_where_clause
						{
<<<<<<< HEAD
							fn storage_info() -> #scrate::traits::StorageInfo {
								use #scrate::sp_runtime::SaturatedConversion;
								let max_size = <
									#value_type as #scrate::traits::MaxEncodedLen
								>::max_encoded_len()
									.saturating_add(
										<#key1 as #scrate::traits::MaxEncodedLen>::max_encoded_len()
									)
									.saturating_add(
										<#key2 as #scrate::traits::MaxEncodedLen>::max_encoded_len()
									)
									.saturated_into();
								#scrate::traits::StorageInfo {
									prefix: <
										#storage_struct
										as #scrate::storage::StoragePrefixedMap<#value_type>
									>::final_prefix(),
									max_values: #max_values,
									max_size: Some(max_size),
								}
							}
						}
					)
				},
				StorageLineTypeDef::NMap(_) => {
					unimplemented!("NMap not yet implemented for storage info")
				}
			}
		} else {
			Default::default()
=======
							fn storage_info()
								-> #scrate::sp_std::vec::Vec<#scrate::traits::StorageInfo>
							{
								use #scrate::sp_runtime::SaturatedConversion;
								use #scrate::StorageHasher;

								let key1_max_size = <
									Self as #scrate::storage::generator::StorageDoubleMap<_, _, _>
								>::Hasher1::max_len::<#key1>();

								let key2_max_size = <
									Self as #scrate::storage::generator::StorageDoubleMap<_, _, _>
								>::Hasher2::max_len::<#key2>();

								let max_size = <
									#value_type as #scrate::traits::MaxEncodedLen
								>::max_encoded_len()
									.saturating_add(key1_max_size)
									.saturating_add(key2_max_size)
									.saturated_into();

								#scrate::sp_std::vec![
									#scrate::traits::StorageInfo {
										prefix: <
											#storage_struct
											as #scrate::storage::StoragePrefixedMap<#value_type>
										>::final_prefix(),
										max_values: #max_values,
										max_size: Some(max_size),
									}
								]
							}
						}
					)
				},
				StorageLineTypeDef::NMap(map) => {
					let key = &map.to_keygen_struct(scrate);
					quote!(
						impl<#impl_trait> #scrate::traits::StorageInfoTrait for #storage_struct
						#optional_storage_where_clause
						{
							fn storage_info()
								-> #scrate::sp_std::vec::Vec<#scrate::traits::StorageInfo>
							{
								use #scrate::sp_runtime::SaturatedConversion;

								let key_max_size = <
									#key as #scrate::storage::types::KeyGeneratorMaxEncodedLen
								>::key_max_encoded_len();

								let max_size = <
									#value_type as #scrate::traits::MaxEncodedLen
								>::max_encoded_len()
									.saturating_add(key_max_size)
									.saturated_into();

								#scrate::sp_std::vec![
									#scrate::traits::StorageInfo {
										prefix: <
											#storage_struct
											as #scrate::storage::StoragePrefixedMap<#value_type>
										>::final_prefix(),
										max_values: #max_values,
										max_size: Some(max_size),
									}
								]
							}
						}
					)
				},
			}
		} else {
			TokenStream::default()
>>>>>>> 4fc78295
		};

		impls.extend(quote!(
			#struct_decl
			#struct_impl
			#storage_info_impl
		))
	}

	impls
}<|MERGE_RESOLUTION|>--- conflicted
+++ resolved
@@ -261,28 +261,15 @@
 						impl<#impl_trait> #scrate::traits::StorageInfoTrait for #storage_struct
 						#optional_storage_where_clause
 						{
-<<<<<<< HEAD
-							fn storage_info() -> #scrate::traits::StorageInfo {
-=======
 							fn storage_info()
 								-> #scrate::sp_std::vec::Vec<#scrate::traits::StorageInfo>
 							{
->>>>>>> 4fc78295
 								use #scrate::sp_runtime::SaturatedConversion;
 
 								let max_size = <
 									#value_type as #scrate::traits::MaxEncodedLen
 								>::max_encoded_len()
 									.saturated_into();
-<<<<<<< HEAD
-								#scrate::traits::StorageInfo {
-									prefix: <
-										#storage_struct as #scrate::#storage_generator_trait
-									>::storage_value_final_key(),
-									max_values: Some(1),
-									max_size: Some(max_size),
-								}
-=======
 
 								#scrate::sp_std::vec![
 									#scrate::traits::StorageInfo {
@@ -293,7 +280,6 @@
 										max_size: Some(max_size),
 									}
 								]
->>>>>>> 4fc78295
 							}
 						}
 					)
@@ -304,25 +290,6 @@
 						impl<#impl_trait> #scrate::traits::StorageInfoTrait for #storage_struct
 						#optional_storage_where_clause
 						{
-<<<<<<< HEAD
-							fn storage_info() -> #scrate::traits::StorageInfo {
-								use #scrate::sp_runtime::SaturatedConversion;
-								let max_size = <
-									#value_type as #scrate::traits::MaxEncodedLen
-								>::max_encoded_len()
-									.saturating_add(
-										<#key as #scrate::traits::MaxEncodedLen>::max_encoded_len()
-									)
-									.saturated_into();
-								#scrate::traits::StorageInfo {
-									prefix: <
-										#storage_struct
-										as #scrate::storage::StoragePrefixedMap<#value_type>
-									>::final_prefix(),
-									max_values: #max_values,
-									max_size: Some(max_size),
-								}
-=======
 							fn storage_info()
 								-> #scrate::sp_std::vec::Vec<#scrate::traits::StorageInfo>
 							{
@@ -349,7 +316,6 @@
 										max_size: Some(max_size),
 									}
 								]
->>>>>>> 4fc78295
 							}
 						}
 					)
@@ -361,38 +327,6 @@
 						impl<#impl_trait> #scrate::traits::StorageInfoTrait for #storage_struct
 						#optional_storage_where_clause
 						{
-<<<<<<< HEAD
-							fn storage_info() -> #scrate::traits::StorageInfo {
-								use #scrate::sp_runtime::SaturatedConversion;
-								let max_size = <
-									#value_type as #scrate::traits::MaxEncodedLen
-								>::max_encoded_len()
-									.saturating_add(
-										<#key1 as #scrate::traits::MaxEncodedLen>::max_encoded_len()
-									)
-									.saturating_add(
-										<#key2 as #scrate::traits::MaxEncodedLen>::max_encoded_len()
-									)
-									.saturated_into();
-								#scrate::traits::StorageInfo {
-									prefix: <
-										#storage_struct
-										as #scrate::storage::StoragePrefixedMap<#value_type>
-									>::final_prefix(),
-									max_values: #max_values,
-									max_size: Some(max_size),
-								}
-							}
-						}
-					)
-				},
-				StorageLineTypeDef::NMap(_) => {
-					unimplemented!("NMap not yet implemented for storage info")
-				}
-			}
-		} else {
-			Default::default()
-=======
 							fn storage_info()
 								-> #scrate::sp_std::vec::Vec<#scrate::traits::StorageInfo>
 							{
@@ -466,7 +400,6 @@
 			}
 		} else {
 			TokenStream::default()
->>>>>>> 4fc78295
 		};
 
 		impls.extend(quote!(
