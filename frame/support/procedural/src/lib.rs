--- conflicted
+++ resolved
@@ -156,11 +156,7 @@
 /// Will include the item in `GenesisConfig`.
 /// * \[optional\] `build(#closure)`: Closure called with storage overlays.
 /// * \[optional\] `max_values(#expr)`: `expr` is an expression returning a `u32`. It is used to
-<<<<<<< HEAD
-/// implement `StoragesInfo`. Note this attribute is not available for storage value as the maximum
-=======
 /// implement `StorageInfoTrait`. Note this attribute is not available for storage value as the maximum
->>>>>>> 4fc78295
 /// number of values is 1.
 /// * `#type`: Storage type.
 /// * \[optional\] `#default`: Value returned when none.
