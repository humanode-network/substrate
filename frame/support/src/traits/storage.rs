--- conflicted
+++ resolved
@@ -48,11 +48,7 @@
 	const STORAGE_PREFIX: &'static str;
 }
 
-<<<<<<< HEAD
-/// Some info about a storage in a pallet.
-=======
 /// Some info about an individual storage in a pallet.
->>>>>>> 4fc78295
 #[derive(codec::Encode, codec::Decode, crate::RuntimeDebug, Eq, PartialEq, Clone)]
 pub struct StorageInfo {
 	/// The prefix of the storage. All keys after the prefix are considered part of the storage
@@ -63,27 +59,6 @@
 	pub max_size: Option<u32>,
 }
 
-<<<<<<< HEAD
-/// A trait to give information about storages.
-///
-/// It can be used to calculate PoV worst case size.
-pub trait StoragesInfo {
-	fn storages_info() -> Vec<StorageInfo>;
-}
-
-#[impl_trait_for_tuples::impl_for_tuples(30)]
-impl StoragesInfo for Tuple {
-	fn storages_info() -> Vec<StorageInfo> {
-		let mut res = vec![];
-		for_tuples!( #( res.extend_from_slice(&Tuple::storages_info()); )* );
-		res
-	}
-}
-
-/// A trait for types which contains storage info.
-pub trait StorageInfoTrait {
-	fn storage_info() -> StorageInfo;
-=======
 /// A trait to give information about storage.
 ///
 /// It can be used to calculate PoV worst case size.
@@ -98,5 +73,4 @@
 		for_tuples!( #( res.extend_from_slice(&Tuple::storage_info()); )* );
 		res
 	}
->>>>>>> 4fc78295
 }