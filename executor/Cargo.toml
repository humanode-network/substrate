[package]
name = "polkadot-executor"
version = "0.1.0"
authors = ["Parity Technologies <admin@parity.io>"]

[dependencies]
error-chain = "0.11"
polkadot-runtime-codec = { path = "../runtime-codec", version = "0.1" }
polkadot-runtime-std = { path = "../runtime-std", version = "0.1" }
polkadot-primitives = { path = "../primitives", version = "0.1" }
polkadot-serializer = { path = "../serializer", version = "0.1" }
polkadot-state-machine = { path = "../state-machine" , version = "0.1" }
serde = "1.0"
serde_derive = "1.0"
parity-wasm = "0.15.0"
byteorder = "1.1"
rustc-hex = "1.0.0"
native-runtime = { path = "../native-runtime", version = "0.1" }
triehash = "0.1.0"
<<<<<<< HEAD
ed25519 = { path = "../ed25519", version = "0.1" }
=======
hex-literal = "0.1.0"
log = "0.3"
>>>>>>> 60931ac8

[dev-dependencies]
assert_matches = "1.1"<|MERGE_RESOLUTION|>--- conflicted
+++ resolved
@@ -17,12 +17,9 @@
 rustc-hex = "1.0.0"
 native-runtime = { path = "../native-runtime", version = "0.1" }
 triehash = "0.1.0"
-<<<<<<< HEAD
 ed25519 = { path = "../ed25519", version = "0.1" }
-=======
 hex-literal = "0.1.0"
 log = "0.3"
->>>>>>> 60931ac8
 
 [dev-dependencies]
 assert_matches = "1.1"